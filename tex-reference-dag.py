--- conflicted
+++ resolved
@@ -46,13 +46,8 @@
     """
     label_to_num: Dict[str, Tuple[int, ...]] = {}
     # Regex to look for '\newlabel{LABEL}{{NUMBERS}'
-<<<<<<< HEAD
     pattern = re.compile(r"\\newlabel\{([^}]+)\}\{\{([\d\.]+)[^}]*\}")
-=======
-    pattern = re.compile(
-        r"\\newlabel\{([^}]+)\}\{\{([0-9]+(?:\.[0-9]+)*)(?:[a-zA-Z]*)\}"
-    )
->>>>>>> c28e902d
+
 
     # Read the file line by line
     try:
